--- conflicted
+++ resolved
@@ -480,7 +480,121 @@
     }
 
     /// <summary>
-<<<<<<< HEAD
+    /// Adds SQL multi-inbox functionality with support for processing messages across multiple databases.
+    /// This enables a single worker to process inbox messages from multiple customer databases.
+    /// </summary>
+    /// <param name="services">The IServiceCollection to add services to.</param>
+    /// <param name="inboxOptions">List of inbox options, one for each database to poll.</param>
+    /// <param name="selectionStrategy">Optional selection strategy. Defaults to RoundRobinInboxSelectionStrategy.</param>
+    /// <returns>The IServiceCollection so that additional calls can be chained.</returns>
+    public static IServiceCollection AddMultiSqlInbox(
+        this IServiceCollection services,
+        IEnumerable<SqlInboxOptions> inboxOptions,
+        IInboxSelectionStrategy? selectionStrategy = null)
+    {
+        // Add time abstractions
+        services.AddTimeAbstractions();
+
+        // Register the store provider with the list of inbox options
+        services.AddSingleton<IInboxWorkStoreProvider>(provider =>
+        {
+            var loggerFactory = provider.GetRequiredService<ILoggerFactory>();
+            return new ConfiguredInboxWorkStoreProvider(inboxOptions, loggerFactory);
+        });
+
+        // Register the selection strategy
+        services.AddSingleton<IInboxSelectionStrategy>(selectionStrategy ?? new RoundRobinInboxSelectionStrategy());
+
+        // Register shared components
+        services.AddSingleton<IInboxHandlerResolver, InboxHandlerResolver>();
+        services.AddSingleton<MultiInboxDispatcher>();
+        services.AddHostedService<MultiInboxPollingService>();
+
+        // Register the inbox router for write operations
+        services.AddSingleton<IInboxRouter, InboxRouter>();
+
+        return services;
+    }
+
+    /// <summary>
+    /// Adds SQL multi-inbox functionality using a custom store provider.
+    /// This allows for dynamic discovery of inbox databases at runtime.
+    /// </summary>
+    /// <param name="services">The IServiceCollection to add services to.</param>
+    /// <param name="storeProviderFactory">Factory function to create the store provider.</param>
+    /// <param name="selectionStrategy">Optional selection strategy. Defaults to RoundRobinInboxSelectionStrategy.</param>
+    /// <returns>The IServiceCollection so that additional calls can be chained.</returns>
+    public static IServiceCollection AddMultiSqlInbox(
+        this IServiceCollection services,
+        Func<IServiceProvider, IInboxWorkStoreProvider> storeProviderFactory,
+        IInboxSelectionStrategy? selectionStrategy = null)
+    {
+        // Add time abstractions
+        services.AddTimeAbstractions();
+
+        // Register the custom store provider
+        services.AddSingleton(storeProviderFactory);
+
+        // Register the selection strategy
+        services.AddSingleton<IInboxSelectionStrategy>(selectionStrategy ?? new RoundRobinInboxSelectionStrategy());
+
+        // Register shared components
+        services.AddSingleton<IInboxHandlerResolver, InboxHandlerResolver>();
+        services.AddSingleton<MultiInboxDispatcher>();
+        services.AddHostedService<MultiInboxPollingService>();
+
+        // Register the inbox router for write operations
+        services.AddSingleton<IInboxRouter, InboxRouter>();
+
+        return services;
+    }
+
+    /// <summary>
+    /// Adds SQL multi-inbox functionality with dynamic database discovery.
+    /// This enables automatic detection of new or removed customer databases at runtime.
+    /// </summary>
+    /// <param name="services">The IServiceCollection to add services to.</param>
+    /// <param name="selectionStrategy">Optional selection strategy. Defaults to RoundRobinInboxSelectionStrategy.</param>
+    /// <param name="refreshInterval">Optional interval for refreshing the database list. Defaults to 5 minutes.</param>
+    /// <returns>The IServiceCollection so that additional calls can be chained.</returns>
+    /// <remarks>
+    /// Requires an implementation of IInboxDatabaseDiscovery to be registered in the service collection.
+    /// The discovery service is responsible for querying a registry, database, or configuration service
+    /// to get the current list of customer databases.
+    /// </remarks>
+    public static IServiceCollection AddDynamicMultiSqlInbox(
+        this IServiceCollection services,
+        IInboxSelectionStrategy? selectionStrategy = null,
+        TimeSpan? refreshInterval = null)
+    {
+        // Add time abstractions
+        services.AddTimeAbstractions();
+
+        // Register the dynamic store provider
+        services.AddSingleton<IInboxWorkStoreProvider>(provider =>
+        {
+            var discovery = provider.GetRequiredService<IInboxDatabaseDiscovery>();
+            var timeProvider = provider.GetRequiredService<TimeProvider>();
+            var loggerFactory = provider.GetRequiredService<ILoggerFactory>();
+            var logger = provider.GetRequiredService<ILogger<DynamicInboxWorkStoreProvider>>();
+            return new DynamicInboxWorkStoreProvider(discovery, timeProvider, loggerFactory, logger, refreshInterval);
+        });
+
+        // Register the selection strategy
+        services.AddSingleton<IInboxSelectionStrategy>(selectionStrategy ?? new RoundRobinInboxSelectionStrategy());
+
+        // Register shared components
+        services.AddSingleton<IInboxHandlerResolver, InboxHandlerResolver>();
+        services.AddSingleton<MultiInboxDispatcher>();
+        services.AddHostedService<MultiInboxPollingService>();
+
+        // Register the inbox router for write operations
+        services.AddSingleton<IInboxRouter, InboxRouter>();
+
+        return services;
+    }
+
+    /// <summary>
     /// Adds SQL multi-scheduler functionality with support for processing scheduler work across multiple databases.
     /// This enables a single worker to process scheduler work from multiple customer databases.
     /// </summary>
@@ -492,24 +606,10 @@
         this IServiceCollection services,
         IEnumerable<SchedulerDatabaseConfig> schedulerOptions,
         IOutboxSelectionStrategy? selectionStrategy = null)
-=======
-    /// Adds SQL multi-inbox functionality with support for processing messages across multiple databases.
-    /// This enables a single worker to process inbox messages from multiple customer databases.
-    /// </summary>
-    /// <param name="services">The IServiceCollection to add services to.</param>
-    /// <param name="inboxOptions">List of inbox options, one for each database to poll.</param>
-    /// <param name="selectionStrategy">Optional selection strategy. Defaults to RoundRobinInboxSelectionStrategy.</param>
-    /// <returns>The IServiceCollection so that additional calls can be chained.</returns>
-    public static IServiceCollection AddMultiSqlInbox(
-        this IServiceCollection services,
-        IEnumerable<SqlInboxOptions> inboxOptions,
-        IInboxSelectionStrategy? selectionStrategy = null)
->>>>>>> a982fe0f
-    {
-        // Add time abstractions
-        services.AddTimeAbstractions();
-
-<<<<<<< HEAD
+    {
+        // Add time abstractions
+        services.AddTimeAbstractions();
+
         // Register the store provider with the list of scheduler options
         services.AddSingleton<ISchedulerStoreProvider>(provider =>
         {
@@ -539,31 +639,11 @@
 
         // Register the scheduler router for write operations
         services.AddSingleton<ISchedulerRouter, SchedulerRouter>();
-=======
-        // Register the store provider with the list of inbox options
-        services.AddSingleton<IInboxWorkStoreProvider>(provider =>
-        {
-            var loggerFactory = provider.GetRequiredService<ILoggerFactory>();
-            return new ConfiguredInboxWorkStoreProvider(inboxOptions, loggerFactory);
-        });
-
-        // Register the selection strategy
-        services.AddSingleton<IInboxSelectionStrategy>(selectionStrategy ?? new RoundRobinInboxSelectionStrategy());
-
-        // Register shared components
-        services.AddSingleton<IInboxHandlerResolver, InboxHandlerResolver>();
-        services.AddSingleton<MultiInboxDispatcher>();
-        services.AddHostedService<MultiInboxPollingService>();
-
-        // Register the inbox router for write operations
-        services.AddSingleton<IInboxRouter, InboxRouter>();
->>>>>>> a982fe0f
-
-        return services;
-    }
-
-    /// <summary>
-<<<<<<< HEAD
+
+        return services;
+    }
+
+    /// <summary>
     /// Adds SQL multi-scheduler functionality using a custom store provider.
     /// This allows for dynamic discovery of scheduler databases at runtime.
     /// </summary>
@@ -575,19 +655,6 @@
         this IServiceCollection services,
         Func<IServiceProvider, ISchedulerStoreProvider> storeProviderFactory,
         IOutboxSelectionStrategy? selectionStrategy = null)
-=======
-    /// Adds SQL multi-inbox functionality using a custom store provider.
-    /// This allows for dynamic discovery of inbox databases at runtime.
-    /// </summary>
-    /// <param name="services">The IServiceCollection to add services to.</param>
-    /// <param name="storeProviderFactory">Factory function to create the store provider.</param>
-    /// <param name="selectionStrategy">Optional selection strategy. Defaults to RoundRobinInboxSelectionStrategy.</param>
-    /// <returns>The IServiceCollection so that additional calls can be chained.</returns>
-    public static IServiceCollection AddMultiSqlInbox(
-        this IServiceCollection services,
-        Func<IServiceProvider, IInboxWorkStoreProvider> storeProviderFactory,
-        IInboxSelectionStrategy? selectionStrategy = null)
->>>>>>> a982fe0f
     {
         // Add time abstractions
         services.AddTimeAbstractions();
@@ -596,7 +663,6 @@
         services.AddSingleton(storeProviderFactory);
 
         // Register the selection strategy
-<<<<<<< HEAD
         services.AddSingleton<IOutboxSelectionStrategy>(selectionStrategy ?? new RoundRobinOutboxSelectionStrategy());
 
         // Note: Caller must register ISystemLeaseFactory separately since we can't determine
@@ -608,23 +674,11 @@
 
         // Register the scheduler router for write operations
         services.AddSingleton<ISchedulerRouter, SchedulerRouter>();
-=======
-        services.AddSingleton<IInboxSelectionStrategy>(selectionStrategy ?? new RoundRobinInboxSelectionStrategy());
-
-        // Register shared components
-        services.AddSingleton<IInboxHandlerResolver, InboxHandlerResolver>();
-        services.AddSingleton<MultiInboxDispatcher>();
-        services.AddHostedService<MultiInboxPollingService>();
-
-        // Register the inbox router for write operations
-        services.AddSingleton<IInboxRouter, InboxRouter>();
->>>>>>> a982fe0f
-
-        return services;
-    }
-
-    /// <summary>
-<<<<<<< HEAD
+
+        return services;
+    }
+
+    /// <summary>
     /// Adds SQL multi-scheduler functionality with dynamic database discovery.
     /// This enables automatic detection of new or removed customer databases at runtime.
     /// </summary>
@@ -640,30 +694,12 @@
     public static IServiceCollection AddDynamicMultiSqlScheduler(
         this IServiceCollection services,
         IOutboxSelectionStrategy? selectionStrategy = null,
-=======
-    /// Adds SQL multi-inbox functionality with dynamic database discovery.
-    /// This enables automatic detection of new or removed customer databases at runtime.
-    /// </summary>
-    /// <param name="services">The IServiceCollection to add services to.</param>
-    /// <param name="selectionStrategy">Optional selection strategy. Defaults to RoundRobinInboxSelectionStrategy.</param>
-    /// <param name="refreshInterval">Optional interval for refreshing the database list. Defaults to 5 minutes.</param>
-    /// <returns>The IServiceCollection so that additional calls can be chained.</returns>
-    /// <remarks>
-    /// Requires an implementation of IInboxDatabaseDiscovery to be registered in the service collection.
-    /// The discovery service is responsible for querying a registry, database, or configuration service
-    /// to get the current list of customer databases.
-    /// </remarks>
-    public static IServiceCollection AddDynamicMultiSqlInbox(
-        this IServiceCollection services,
-        IInboxSelectionStrategy? selectionStrategy = null,
->>>>>>> a982fe0f
         TimeSpan? refreshInterval = null)
     {
         // Add time abstractions
         services.AddTimeAbstractions();
 
         // Register the dynamic store provider
-<<<<<<< HEAD
         services.AddSingleton<ISchedulerStoreProvider>(provider =>
         {
             var discovery = provider.GetRequiredService<ISchedulerDatabaseDiscovery>();
@@ -685,27 +721,6 @@
 
         // Register the scheduler router for write operations
         services.AddSingleton<ISchedulerRouter, SchedulerRouter>();
-=======
-        services.AddSingleton<IInboxWorkStoreProvider>(provider =>
-        {
-            var discovery = provider.GetRequiredService<IInboxDatabaseDiscovery>();
-            var timeProvider = provider.GetRequiredService<TimeProvider>();
-            var loggerFactory = provider.GetRequiredService<ILoggerFactory>();
-            var logger = provider.GetRequiredService<ILogger<DynamicInboxWorkStoreProvider>>();
-            return new DynamicInboxWorkStoreProvider(discovery, timeProvider, loggerFactory, logger, refreshInterval);
-        });
-
-        // Register the selection strategy
-        services.AddSingleton<IInboxSelectionStrategy>(selectionStrategy ?? new RoundRobinInboxSelectionStrategy());
-
-        // Register shared components
-        services.AddSingleton<IInboxHandlerResolver, InboxHandlerResolver>();
-        services.AddSingleton<MultiInboxDispatcher>();
-        services.AddHostedService<MultiInboxPollingService>();
-
-        // Register the inbox router for write operations
-        services.AddSingleton<IInboxRouter, InboxRouter>();
->>>>>>> a982fe0f
 
         return services;
     }
