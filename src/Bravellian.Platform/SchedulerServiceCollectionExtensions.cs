﻿// Copyright (c) Bravellian
//
// Licensed under the Apache License, Version 2.0 (the "License");
// you may not use this file except in compliance with the License.
// You may obtain a copy of the License at
//
//     http://www.apache.org/licenses/LICENSE-2.0
//
// Unless required by applicable law or agreed to in writing, software
// distributed under the License is distributed on an "AS IS" BASIS,
// WITHOUT WARRANTIES OR CONDITIONS OF ANY KIND, either express or implied.
// See the License for the specific language governing permissions and
// limitations under the License.

using Microsoft.Extensions.Configuration;
using Microsoft.Extensions.DependencyInjection;
using Microsoft.Extensions.Diagnostics.HealthChecks;

namespace Bravellian.Platform;

public static class SchedulerServiceCollectionExtensions
{
    /// <summary>
    /// Registers all required services for the SQL-based scheduler, outbox, and timer system.
    /// This includes the client, background workers, and distributed lock implementation.
    /// </summary>
    /// <param name="services">The IServiceCollection to add services to.</param>
    /// <param name="configuration">The application configuration, used to bind SqlSchedulerOptions.</param>
    /// <returns>The IServiceCollection so that additional calls can be chained.</returns>
    public static IServiceCollection AddSqlScheduler(this IServiceCollection services, IConfiguration configuration)
    {
        // 1. Configure and validate the options class
        // services.AddOptions<SqlSchedulerOptions>()
        //    .Bind(configuration.GetSection(SqlSchedulerOptions.SectionName))
        //    .ValidateDataAnnotations();

        // 2. Register the public-facing client and internal services as singletons
        services.AddSingleton<ISchedulerClient, SqlSchedulerClient>();
        services.AddSingleton<IOutbox, SqlOutboxService>();

        // 3. Register the health check
        // Note: This method requires configuration to be properly set up
        // Use AddSqlScheduler(SqlSchedulerOptions) overload instead
        // services.AddSingleton<SchedulerHealthCheck>();

        // 4. Conditionally register the background workers
        // var options = configuration.GetSection(SqlSchedulerOptions.SectionName).Get<SqlSchedulerOptions>() ?? new SqlSchedulerOptions();
        // if (options.EnableBackgroundWorkers)
        {
            services.AddHostedService<SqlSchedulerService>();
            services.AddHostedService<OutboxProcessor>();
        }

        return services;
    }

    /// <summary>
    /// </summary>
    /// <param name="services">The IServiceCollection to add services to.</param>
    /// <param name="options">The configuration, used to set the options.</param>
    /// <returns>The IServiceCollection so that additional calls can be chained.</returns>
    public static IServiceCollection AddSqlOutbox(this IServiceCollection services, SqlOutboxOptions options)
    {
        // Add time abstractions
        services.AddTimeAbstractions();

        // Add lease system for outbox processing coordination
        services.AddSystemLeases(new SystemLeaseOptions
        {
            ConnectionString = options.ConnectionString,
            SchemaName = "dbo", // Use dbo schema for distributed locks
        });

        services.Configure<SqlOutboxOptions>(o =>
        {
            o.ConnectionString = options.ConnectionString;
            o.SchemaName = options.SchemaName;
            o.TableName = options.TableName;
        });

        services.AddSingleton<IOutbox, SqlOutboxService>();
        services.AddHostedService<OutboxProcessor>();

        // Ensure database schema exists
        Task.Run(async () =>
        {
            try
            {
                await DatabaseSchemaManager.EnsureOutboxSchemaAsync(
                    options.ConnectionString,
                    options.SchemaName,
                    options.TableName).ConfigureAwait(false);
            }
            catch
            {
                // Schema creation errors will be handled during actual operations
                // This is just a best-effort attempt during service registration
            }
        });

        return services;
    }

    /// <summary>
    /// </summary>
    /// <param name="services">The IServiceCollection to add services to.</param>
    /// <param name="options">The configuration, used to set the options.</param>
    /// <returns>The IServiceCollection so that additional calls can be chained.</returns>
    public static IServiceCollection AddSqlScheduler(this IServiceCollection services, SqlSchedulerOptions options)
    {
        // Add time abstractions
        services.AddTimeAbstractions();

        services.AddSqlOutbox(new SqlOutboxOptions
        {
            ConnectionString = options.ConnectionString,
            SchemaName = options.SchemaName,
            TableName = "Outbox", // Keep Outbox table name consistent
        });

        // Add lease system for scheduler processing coordination
        services.AddSystemLeases(new SystemLeaseOptions
        {
            ConnectionString = options.ConnectionString,
            SchemaName = "dbo", // Use dbo schema for distributed locks
        });

        services.Configure<SqlSchedulerOptions>(o =>
        {
            o.ConnectionString = options.ConnectionString;
            o.SchemaName = options.SchemaName;
            o.JobsTableName = options.JobsTableName;
            o.JobRunsTableName = options.JobRunsTableName;
            o.TimersTableName = options.TimersTableName;
            o.MaxPollingInterval = options.MaxPollingInterval;
            o.EnableBackgroundWorkers = options.EnableBackgroundWorkers;
        });

        services.AddSingleton<ISchedulerClient, SqlSchedulerClient>();
        services.AddSingleton<SchedulerHealthCheck>();
        services.AddHostedService<SqlSchedulerService>();

        // Ensure database schema exists
        Task.Run(async () =>
        {
            try
            {
                await DatabaseSchemaManager.EnsureSchedulerSchemaAsync(
                    options.ConnectionString,
                    options.SchemaName,
                    options.JobsTableName,
                    options.JobRunsTableName,
                    options.TimersTableName).ConfigureAwait(false);
            }
            catch
            {
                // Schema creation errors will be handled during actual operations
                // This is just a best-effort attempt during service registration
            }
        });

        return services;
    }

    /// <summary>
    /// Adds the scheduler health check to the health check system.
    /// </summary>
    /// <param name="builder">The IHealthChecksBuilder to add the check to.</param>
    /// <param name="name">The name of the health check. Defaults to "sql_scheduler".</param>
    /// <param name="failureStatus">The HealthStatus that should be reported when the check fails.</param>
    /// <param name="tags">A list of tags that can be used to filter sets of health checks.</param>
    /// <returns>The IHealthChecksBuilder so that additional calls can be chained.</returns>
    public static IHealthChecksBuilder AddSqlSchedulerHealthCheck(
       this IHealthChecksBuilder builder,
       string name = "sql_scheduler",
       HealthStatus? failureStatus = null,
       IEnumerable<string>? tags = null)
    {
        // The health check system will resolve SchedulerHealthCheck from the DI container
        // where we registered it in AddSqlScheduler.
        return builder.AddCheck<SchedulerHealthCheck>(name, failureStatus, tags ?? new[] { "database", "scheduler" });
    }

    /// <summary>
    /// Adds SQL outbox functionality with custom schema and table names.
    /// </summary>
    /// <param name="services">The IServiceCollection to add services to.</param>
    /// <param name="connectionString">The database connection string.</param>
    /// <param name="schemaName">The database schema name (default: "dbo").</param>
    /// <param name="tableName">The outbox table name (default: "Outbox").</param>
    /// <returns>The IServiceCollection so that additional calls can be chained.</returns>
    public static IServiceCollection AddSqlOutbox(this IServiceCollection services, string connectionString, string schemaName = "dbo", string tableName = "Outbox")
    {
        return services.AddSqlOutbox(new SqlOutboxOptions
        {
            ConnectionString = connectionString,
            SchemaName = schemaName,
            TableName = tableName,
        });
    }

    /// <summary>
    /// Adds SQL scheduler functionality with custom schema and table names.
    /// </summary>
    /// <param name="services">The IServiceCollection to add services to.</param>
    /// <param name="connectionString">The database connection string.</param>
    /// <param name="schemaName">The database schema name (default: "dbo").</param>
    /// <param name="jobsTableName">The jobs table name (default: "Jobs").</param>
    /// <param name="jobRunsTableName">The job runs table name (default: "JobRuns").</param>
    /// <param name="timersTableName">The timers table name (default: "Timers").</param>
    /// <returns>The IServiceCollection so that additional calls can be chained.</returns>
    public static IServiceCollection AddSqlScheduler(this IServiceCollection services, string connectionString, string schemaName = "dbo", string jobsTableName = "Jobs", string jobRunsTableName = "JobRuns", string timersTableName = "Timers")
    {
        return services.AddSqlScheduler(new SqlSchedulerOptions
        {
            ConnectionString = connectionString,
            SchemaName = schemaName,
            JobsTableName = jobsTableName,
            JobRunsTableName = jobRunsTableName,
            TimersTableName = timersTableName,
        });
    }

    /// <summary>
    /// Adds system lease functionality with SQL Server backend.
    /// </summary>
    /// <param name="services">The IServiceCollection to add services to.</param>
    /// <param name="options">The configuration options.</param>
    /// <returns>The IServiceCollection so that additional calls can be chained.</returns>
    public static IServiceCollection AddSystemLeases(this IServiceCollection services, SystemLeaseOptions options)
    {
        // Add time abstractions
        services.AddTimeAbstractions();

        services.Configure<SystemLeaseOptions>(o =>
        {
            o.ConnectionString = options.ConnectionString;
            o.SchemaName = options.SchemaName;
            o.DefaultLeaseDuration = options.DefaultLeaseDuration;
            o.RenewPercent = options.RenewPercent;
            o.UseGate = options.UseGate;
            o.GateTimeoutMs = options.GateTimeoutMs;
        });

        services.AddSingleton<ISystemLeaseFactory, SqlLeaseFactory>();

        // Ensure database schema exists
        Task.Run(async () =>
        {
            try
            {
                await DatabaseSchemaManager.EnsureDistributedLockSchemaAsync(
                    options.ConnectionString,
                    options.SchemaName).ConfigureAwait(false);
            }
            catch
            {
                // Schema creation failed - this will be retried when the service actually tries to use it
            }
        });

        return services;
    }

    /// <summary>
    /// Adds system lease functionality with SQL Server backend.
    /// </summary>
    /// <param name="services">The IServiceCollection to add services to.</param>
    /// <param name="connectionString">The database connection string.</param>
    /// <param name="schemaName">The schema name (default: "dbo").</param>
    /// <returns>The IServiceCollection so that additional calls can be chained.</returns>
    public static IServiceCollection AddSystemLeases(this IServiceCollection services, string connectionString, string schemaName = "dbo")
    {
        return services.AddSystemLeases(new SystemLeaseOptions
        {
            ConnectionString = connectionString,
            SchemaName = schemaName,
        });
    }

    /// <summary>
<<<<<<< HEAD
    /// Adds time abstractions including TimeProvider and monotonic clock for the platform.
    /// </summary>
    /// <param name="services">The IServiceCollection to add services to.</param>
    /// <param name="timeProvider">Optional custom TimeProvider. If null, TimeProvider.System is used.</param>
    /// <returns>The IServiceCollection so that additional calls can be chained.</returns>
    public static IServiceCollection AddTimeAbstractions(this IServiceCollection services, TimeProvider? timeProvider = null)
    {
        services.AddSingleton(timeProvider ?? TimeProvider.System);
        services.AddSingleton<IMonotonicClock, MonotonicClock>();

        return services;
    }
=======
    /// Adds SQL inbox functionality for at-most-once message processing.
    /// </summary>
    /// <param name="services">The IServiceCollection to add services to.</param>
    /// <param name="options">The configuration, used to set the options.</param>
    /// <returns>The IServiceCollection so that additional calls can be chained.</returns>
    public static IServiceCollection AddSqlInbox(this IServiceCollection services, SqlInboxOptions options)
    {
        services.Configure<SqlInboxOptions>(o =>
        {
            o.ConnectionString = options.ConnectionString;
            o.SchemaName = options.SchemaName;
            o.TableName = options.TableName;
        });

        services.AddSingleton<IInbox, SqlInboxService>();

        // Ensure database schema exists
        Task.Run(async () =>
        {
            try
            {
                await DatabaseSchemaManager.EnsureInboxSchemaAsync(
                    options.ConnectionString,
                    options.SchemaName,
                    options.TableName).ConfigureAwait(false);
            }
            catch
            {
                // Schema creation errors will be handled during actual operations
                // This is just a best-effort attempt during service registration
            }
        });

        return services;
    }

    /// <summary>
    /// Adds SQL inbox functionality with custom schema and table names.
    /// </summary>
    /// <param name="services">The IServiceCollection to add services to.</param>
    /// <param name="connectionString">The database connection string.</param>
    /// <param name="schemaName">The database schema name (default: "dbo").</param>
    /// <param name="tableName">The inbox table name (default: "Inbox").</param>
    /// <returns>The IServiceCollection so that additional calls can be chained.</returns>
    public static IServiceCollection AddSqlInbox(this IServiceCollection services, string connectionString, string schemaName = "dbo", string tableName = "Inbox")
    {
        return services.AddSqlInbox(new SqlInboxOptions
        {
            ConnectionString = connectionString,
            SchemaName = schemaName,
            TableName = tableName
        });
    }
>>>>>>> d521ce89
}<|MERGE_RESOLUTION|>--- conflicted
+++ resolved
@@ -279,7 +279,6 @@
     }
 
     /// <summary>
-<<<<<<< HEAD
     /// Adds time abstractions including TimeProvider and monotonic clock for the platform.
     /// </summary>
     /// <param name="services">The IServiceCollection to add services to.</param>
@@ -292,7 +291,7 @@
 
         return services;
     }
-=======
+
     /// Adds SQL inbox functionality for at-most-once message processing.
     /// </summary>
     /// <param name="services">The IServiceCollection to add services to.</param>
@@ -346,5 +345,4 @@
             TableName = tableName
         });
     }
->>>>>>> d521ce89
 }